/*
 * Copyright 2015 the original author or authors.
 *
 * Licensed under the Apache License, Version 2.0 (the "License");
 * you may not use this file except in compliance with the License.
 * You may obtain a copy of the License at
 *
 * http://www.apache.org/licenses/LICENSE-2.0
 *
 * Unless required by applicable law or agreed to in writing, software
 * distributed under the License is distributed on an "AS IS" BASIS,
 * WITHOUT WARRANTIES OR CONDITIONS OF ANY KIND, either express or implied.
 * See the License for the specific language governing permissions and
 * limitations under the License.
 */
package io.atomix;

import io.atomix.catalyst.serializer.Serializer;
import io.atomix.catalyst.transport.*;
import io.atomix.catalyst.util.Assert;
import io.atomix.catalyst.util.ConfigurationException;
import io.atomix.copycat.client.ConnectionStrategy;
import io.atomix.copycat.server.CopycatServer;
import io.atomix.copycat.server.storage.Storage;
import io.atomix.manager.ResourceManager;
import io.atomix.resource.InstanceFactory;
import io.atomix.resource.ResourceRegistry;

import java.time.Duration;
import java.util.*;
import java.util.concurrent.CompletableFuture;
import java.util.function.Consumer;

/**
 * Provides an interface for creating and operating on {@link io.atomix.resource.Resource}s as a stateful node.
 * <p>
 * Replicas serve as a hybrid {@link AtomixClient} and {@link AtomixServer} to allow a server to be embedded
 * in an application. From the perspective of state, replicas behave like {@link AtomixServer}s in that they
 * maintain a replicated state machine for {@link io.atomix.resource.Resource}s and fully participate in the underlying
 * consensus algorithm. From the perspective of resources, replicas behave like {@link AtomixClient}s in that
 * they may themselves create and modify distributed resources.
 * <p>
 * To create a replica, use the {@link #builder(Address, Address...)} builder factory. Each replica must
 * be initially configured with a server {@link Address} and a list of addresses for other members of the
 * core cluster. Note that the list of member addresses does not have to include the local server nor does
 * it have to include all the servers in the cluster. As long as the replica can reach one live member of
 * the cluster, it can join.
 * <pre>
 *   {@code
 *   List<Address> members = Arrays.asList(new Address("123.456.789.0", 5000), new Address("123.456.789.1", 5000));
 *   Atomix atomix = AtomixReplica.builder(address, members)
 *     .withTransport(new NettyTransport())
 *     .withStorage(new Storage(StorageLevel.MEMORY))
 *     .build();
 *   }
 * </pre>
 * Replicas must be configured with a {@link Transport} and {@link Storage}. By default, if no transport is
 * configured, the {@code NettyTransport} will be used and will thus be expected to be available on the classpath.
 * Similarly, if no storage module is configured, replicated commit logs will be written to
 * {@code System.getProperty("user.dir")} with a default log name.
 * <p>
 * Atomix clusters are not restricted solely to {@link AtomixServer}s or {@link AtomixReplica}s. Clusters may be
 * composed from a mixture of each type of server.
 * <p>
 * <b>Replica lifecycle</b>
 * <p>
 * When the replica is {@link #open() started}, the replica will attempt to contact members in the configured
 * startup {@link Address} list. If any of the members are already in an active state, the replica will request
 * to join the cluster. During the process of joining the cluster, the replica will notify the current cluster
 * leader of its existence. If the leader already knows about the joining replica, the replica will immediately
 * join and become a full voting member. If the joining replica is not yet known to the rest of the cluster,
 * it will join the cluster in a <em>passive</em> state in which it receives replicated state from other
 * servers in the cluster but does not participate in elections or other quorum-based aspects of the
 * underlying consensus algorithm. Once the joining replica is caught up with the rest of the cluster, the
 * leader will promote it to a full voting member.
 *
 * @author <a href="http://github.com/kuujo">Jordan Halterman</a>
 */
public final class AtomixReplica extends Atomix {

  /**
   * Returns a new Atomix replica builder.
   * <p>
   * The provided set of members will be used to connect to the other members in the Raft cluster.
   *
   * @param address The address through which clients and servers connect to the replica.
   * @param members The cluster members to which to connect.
   * @return The replica builder.
   */
  public static Builder builder(Address address, Address... members) {
    return builder(address, address, Arrays.asList(Assert.notNull(members, "members")));
  }

  /**
   * Returns a new Atomix replica builder.
   * <p>
   * The provided set of members will be used to connect to the other members in the Raft cluster.
   *
   * @param address The address through which clients and servers connect to the replica.
   * @param members The cluster members to which to connect.
   * @return The replica builder.
   */
  public static Builder builder(Address address, Collection<Address> members) {
    return new Builder(address, address, members);
  }

  /**
   * Returns a new Atomix replica builder.
   * <p>
   * The provided set of members will be used to connect to the other members in the Raft cluster.
   *
   * @param clientAddress The address through which clients connect to the server.
   * @param serverAddress The local server member address.
   * @param members The cluster members to which to connect.
   * @return The replica builder.
   */
  public static Builder builder(Address clientAddress, Address serverAddress, Address... members) {
    return builder(clientAddress, serverAddress, Arrays.asList(Assert.notNull(members, "members")));
  }

  /**
   * Returns a new Atomix replica builder.
   * <p>
   * The provided set of members will be used to connect to the other members in the Raft cluster.
   *
   * @param clientAddress The address through which clients connect to the server.
   * @param serverAddress The local server member address.
   * @param members The cluster members to which to connect.
   * @return The replica builder.
   */
  public static Builder builder(Address clientAddress, Address serverAddress, Collection<Address> members) {
    return new Builder(clientAddress, serverAddress, members);
  }

  private final CopycatServer server;

  /**
   * @throws NullPointerException if {@code client} or {@code server} are null
   */
  private AtomixReplica(InstanceFactory factory, CopycatServer server) {
    super(factory);
    this.server = server;
  }

  @Override
  public CompletableFuture<Atomix> open() {
    return server.open().thenCompose(v -> super.open());
  }

  @Override
  public CompletableFuture<Void> close() {
    return super.close().thenCompose(v -> server.close());
  }

  /**
   * Combined connection strategy.
   */
  private static class CombinedConnectionStrategy implements ConnectionStrategy {
    private final Address address;

    private CombinedConnectionStrategy(Address address) {
      this.address = address;
    }

    @Override
    public List<Address> getConnections(Address leader, List<Address> servers) {
      List<Address> addresses = new ArrayList<>(1);
      addresses.add(address);
      return addresses;
    }
  }

  /**
   * Combined transport that aids in the local client communicating directly with the local server.
   */
  private static class CombinedTransport implements Transport {
    private final Transport local;
    private final Transport remote;

    private CombinedTransport(Transport local, Transport remote) {
      this.local = local;
      this.remote = remote;
    }

    @Override
    public Client client() {
      return remote.client();
    }

    @Override
    public Server server() {
      return new CombinedServer(local.server(), remote.server());
    }
  }

  /**
   * Combined server that access connections from the local client directly.
   */
  private static class CombinedServer implements Server {
    private final Server local;
    private final Server remote;

    private CombinedServer(Server local, Server remote) {
      this.local = local;
      this.remote = remote;
    }

    @Override
    public CompletableFuture<Void> listen(Address address, Consumer<Connection> listener) {
      Assert.notNull(address, "address");
      Assert.notNull(listener, "listener");
      return local.listen(address, listener).thenCompose(v -> remote.listen(address, listener));
    }

    @Override
    public CompletableFuture<Void> close() {
      return local.close().thenCompose(v -> remote.close());
    }
  }

  /**
   * Builds an {@link AtomixReplica}.
   * <p>
   * The replica builder configures an {@link AtomixReplica} to listen for connections from clients and other
   * servers/replica, connect to other servers in a cluster, and manage a replicated log. To create a replica builder,
   * use the {@link #builder(Address, Address...)} method:
   * <pre>
   *   {@code
   *   Atomix replica = AtomixReplica.builder(address, members)
   *     .withTransport(new NettyTransport())
   *     .withStorage(Storage.builder()
   *       .withDirectory("logs")
   *       .withStorageLevel(StorageLevel.MAPPED)
   *       .build())
   *     .build();
   *   }
   * </pre>
   * The two most essential components of the builder are the {@link Transport} and {@link Storage}. The
   * transport provides the mechanism for the replica to communicate with clients and other replicas in the
   * cluster. All servers, clients, and replicas must implement the same {@link Transport} type. The {@link Storage}
   * module configures how the replica manages the replicated log. Logs can be written to disk or held in
   * memory or memory-mapped files.
   */
  public static class Builder extends Atomix.Builder {
    private final Address clientAddress;
    private final CopycatServer.Builder serverBuilder;
    private Transport clientTransport;
    private Transport serverTransport;
    private LocalServerRegistry localRegistry = new LocalServerRegistry();

    private Builder(Address clientAddress, Address serverAddress, Collection<Address> members) {
      super(Collections.singleton(Assert.notNull(clientAddress, "clientAddress")));
      this.clientAddress = clientAddress;
      this.serverBuilder = CopycatServer.builder(clientAddress, serverAddress, members);
    }

    /**
     * Sets the replica transport, returning the replica builder for method chaining.
     * <p>
     * The configured transport should be the same transport as all other nodes in the cluster.
     * If no transport is explicitly provided, the instance will default to the {@code NettyTransport}
     * if available on the classpath.
     *
     * @param transport The replica transport.
     * @return The replica builder.
     * @throws NullPointerException if {@code transport} is null
     */
    public Builder withTransport(Transport transport) {
      Assert.notNull(transport, "transport");
      this.clientTransport = transport;
      this.serverTransport = transport;
      return this;
    }

    /**
     * Sets the client transport, returning the server builder for method chaining.
     * <p>
     * The configured transport should be the same transport as all clients.
     * If no transport is explicitly provided, the instance will default to the {@code NettyTransport}
     * if available on the classpath.
     *
     * @param transport The server transport.
     * @return The server builder.
     * @throws NullPointerException if {@code transport} is null
     */
    public Builder withClientTransport(Transport transport) {
      this.clientTransport = Assert.notNull(transport, "transport");
      return this;
    }

    /**
     * Sets the server transport, returning the server builder for method chaining.
     * <p>
     * The configured transport should be the same transport as all other servers in the cluster.
     * If no transport is explicitly provided, the instance will default to the {@code NettyTransport}
     * if available on the classpath.
     *
     * @param transport The server transport.
     * @return The server builder.
     * @throws NullPointerException if {@code transport} is null
     */
    public Builder withServerTransport(Transport transport) {
      this.serverTransport = Assert.notNull(transport, "transport");
      return this;
    }

    /**
     * Sets the serializer, returning the replica builder for method chaining.
     * <p>
     * The serializer will be used to serialize and deserialize operations that are sent over the wire.
     *
     * @param serializer The serializer.
     * @return The replica builder.
     * @throws NullPointerException if {@code serializer} is null
     */
    public Builder withSerializer(Serializer serializer) {
      clientBuilder.withSerializer(serializer);
      serverBuilder.withSerializer(serializer);
      return this;
    }

    /**
     * Sets the replica storage module, returning the replica builder for method chaining.
     * <p>
     * The storage module is the interface the replica will use to store the persistent replicated log.
     * For simple configurations, users can simply construct a {@link Storage} object:
     * <pre>
     *   {@code
     *   Atomix replica = AtomixReplica.builder(address, members)
     *     .withStorage(new Storage("logs"))
     *     .build();
     *   }
     * </pre>
     * For more complex storage configurations, use the {@link io.atomix.copycat.server.storage.Storage.Builder}:
     * <pre>
     *   {@code
     *   Atomix replica = AtomixReplica.builder(address, members)
     *     .withStorage(Storage.builder()
     *       .withDirectory("logs")
     *       .withStorageLevel(StorageLevel.MAPPED)
     *       .withCompactionThreads(2)
     *       .build())
     *     .build();
     *   }
     * </pre>
     *
     * @param storage The replica storage module.
     * @return The replica builder.
     * @throws NullPointerException if {@code storage} is null
     */
    public Builder withStorage(Storage storage) {
      serverBuilder.withStorage(storage);
      return this;
    }

    /**
     * Sets the replica election timeout, returning the replica builder for method chaining.
     * <p>
     * The election timeout is the duration since last contact with the cluster leader after which
     * the replica should start a new election. The election timeout should always be significantly
     * larger than {@link #withHeartbeatInterval(Duration)} in order to prevent unnecessary elections.
     *
     * @param electionTimeout The replica election timeout in milliseconds.
     * @return The replica builder.
     * @throws NullPointerException if {@code electionTimeout} is null
     */
    public Builder withElectionTimeout(Duration electionTimeout) {
      serverBuilder.withElectionTimeout(electionTimeout);
      return this;
    }

    /**
     * Sets the replica heartbeat interval, returning the replica builder for method chaining.
     * <p>
     * The heartbeat interval is the interval at which the replica, if elected leader, should contact
     * other replicas within the cluster to maintain its leadership. The heartbeat interval should
     * always be some fraction of {@link #withElectionTimeout(Duration)}.
     *
     * @param heartbeatInterval The replica heartbeat interval in milliseconds.
     * @return The replica builder.
     * @throws NullPointerException if {@code heartbeatInterval} is null
     */
    public Builder withHeartbeatInterval(Duration heartbeatInterval) {
      serverBuilder.withHeartbeatInterval(heartbeatInterval);
      return this;
    }

    /**
     * Sets the replica session timeout, returning the replica builder for method chaining.
     * <p>
     * The session timeout is assigned by the replica to a client which opens a new session. The session timeout
     * dictates the interval at which the client must send keep-alive requests to the cluster to maintain its
     * session. If a client fails to communicate with the cluster for larger than the configured session
     * timeout, its session may be expired.
     *
     * @param sessionTimeout The replica session timeout in milliseconds.
     * @return The replica builder.
     * @throws NullPointerException if {@code sessionTimeout} is null
     */
    public Builder withSessionTimeout(Duration sessionTimeout) {
      serverBuilder.withSessionTimeout(sessionTimeout);
      return this;
    }

    /**
     * Builds the replica.
     * <p>
     * If no {@link Transport} was configured for the replica, the builder will attempt to create a
     * {@code NettyTransport} instance. If {@code io.atomix.catalyst.transport.NettyTransport} is not available
     * on the classpath, a {@link ConfigurationException} will be thrown.
     * <p>
     * Once the replica is built, it is not yet connected to the cluster. To connect the replica to the cluster,
     * call the asynchronous {@link #open()} method.
     *
     * @return The built replica.
     * @throws ConfigurationException if the replica is misconfigured
     */
    @Override
    public AtomixReplica build() {
      // If no transport was configured by the user, attempt to load the Netty transport.
      if (serverTransport == null) {
        try {
          serverTransport = (Transport) Class.forName("io.atomix.catalyst.transport.NettyTransport").newInstance();
        } catch (ClassNotFoundException | InstantiationException | IllegalAccessException e) {
          throw new ConfigurationException("transport not configured");
        }
      }

<<<<<<< HEAD
      // Create a resource registry and resolve resources with the configured resolver.
      ResourceRegistry registry = new ResourceRegistry();
      resourceResolver.resolve(registry);
=======
      // If no client transport was configured, default it to the server transport.
      if (clientTransport == null) {
        clientTransport = serverTransport;
      }
>>>>>>> b7475da5

      // Configure the client and server with a transport that routes all local client communication
      // directly through the local server, ensuring we don't incur unnecessary network traffic by
      // sending operations to a remote server when a local server is already available in the same JVM.=
      clientBuilder.withTransport(new LocalTransport(localRegistry))
        .withConnectionStrategy(new CombinedConnectionStrategy(clientAddress)).build();

      // Construct the underlying CopycatServer. The server should have been configured with a CombinedTransport
      // that facilitates the local client connecting directly to the server.
<<<<<<< HEAD
      CopycatServer server = serverBuilder.withTransport(new CombinedTransport(new LocalTransport(localRegistry), transport))
        .withStateMachine(new ResourceManager(registry)).build();
=======
      CopycatServer server = serverBuilder.withClientTransport(new CombinedTransport(new LocalTransport(localRegistry), clientTransport))
        .withServerTransport(serverTransport)
        .withStateMachine(new ResourceManager()).build();
>>>>>>> b7475da5

      return new AtomixReplica(new InstanceFactory(clientBuilder, serverTransport), server);
    }
  }

}<|MERGE_RESOLUTION|>--- conflicted
+++ resolved
@@ -426,16 +426,14 @@
         }
       }
 
-<<<<<<< HEAD
       // Create a resource registry and resolve resources with the configured resolver.
       ResourceRegistry registry = new ResourceRegistry();
       resourceResolver.resolve(registry);
-=======
+
       // If no client transport was configured, default it to the server transport.
       if (clientTransport == null) {
         clientTransport = serverTransport;
       }
->>>>>>> b7475da5
 
       // Configure the client and server with a transport that routes all local client communication
       // directly through the local server, ensuring we don't incur unnecessary network traffic by
@@ -445,14 +443,9 @@
 
       // Construct the underlying CopycatServer. The server should have been configured with a CombinedTransport
       // that facilitates the local client connecting directly to the server.
-<<<<<<< HEAD
-      CopycatServer server = serverBuilder.withTransport(new CombinedTransport(new LocalTransport(localRegistry), transport))
-        .withStateMachine(new ResourceManager(registry)).build();
-=======
       CopycatServer server = serverBuilder.withClientTransport(new CombinedTransport(new LocalTransport(localRegistry), clientTransport))
         .withServerTransport(serverTransport)
-        .withStateMachine(new ResourceManager()).build();
->>>>>>> b7475da5
+        .withStateMachine(new ResourceManager(registry)).build();
 
       return new AtomixReplica(new InstanceFactory(clientBuilder, serverTransport), server);
     }
